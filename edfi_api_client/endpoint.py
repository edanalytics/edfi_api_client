--- conflicted
+++ resolved
@@ -9,11 +9,7 @@
 from edfi_api_client.async_mixin import AsyncEndpointMixin
 from edfi_api_client.params import EdFiParams
 
-<<<<<<< HEAD
-from typing import Callable, Iterator, List, Optional
-=======
-from typing import Dict, Iterator, List, Optional
->>>>>>> 43ef8fe1
+from typing import Callable, Dict, Iterator, List, Optional
 from typing import TYPE_CHECKING
 if TYPE_CHECKING:
     from edfi_api_client.client import EdFiClient
