--- conflicted
+++ resolved
@@ -80,12 +80,7 @@
         self._descriptors = None
 
         # Initialize lazy session object (do not connect until an ODS-request method is called)
-<<<<<<< HEAD
-        oauth_url = util.url_join(self.base_url, 'oauth/token')
-        self.session = EdFiSession(oauth_url, self.client_key, self.client_secret, self.use_token_cache, **kwargs)
-=======
-        self.session = EdFiSession(self.oauth_url, self.client_key, self.client_secret)
->>>>>>> 8bfeffca
+        self.session = EdFiSession(self.oauth_url, self.client_key, self.client_secret, self.use_token_cache, **kwargs)
 
 
     def __repr__(self):
