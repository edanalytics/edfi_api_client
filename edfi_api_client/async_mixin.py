--- conflicted
+++ resolved
@@ -73,15 +73,7 @@
 
 
     ### Elementary GET Methods
-<<<<<<< HEAD
-    async def get_response(self,
-        url: str,
-        params: Optional['EdFiParams'] = None,
-        **kwargs
-    ) -> aiohttp.ClientResponse:
-=======
     async def get_response(self, url: str, params: Optional['EdFiParams'] = None, **kwargs) -> aiohttp.ClientResponse:
->>>>>>> 0a2d9ba0
         """
         Complete a GET request against an endpoint URL.
 
@@ -127,7 +119,7 @@
 
 
     ### POST methods
-    def post_response(self, url: str, data: dict, **kwargs) -> aiohttp.ClientResponse:
+    async def post_response(self, url: str, data: dict, **kwargs) -> aiohttp.ClientResponse:
         """
         Complete a POST request against an endpoint URL.
 
@@ -165,18 +157,7 @@
         :return:
         """
         @functools.wraps(func)
-<<<<<<< HEAD
-        def wrapped(self,
-            *args,
-            pool_size: int = 8,
-            retry_on_failure: bool = False,
-            max_retries: int = 5,
-            max_wait: int = 500,
-            **kwargs
-        ):
-=======
         def wrapped(self, *args, **kwargs):
->>>>>>> 0a2d9ba0
             async def main():
                 async with await self.client.async_session.connect(**kwargs) as session:
                     return await func(self, *args, session=session, **kwargs)
@@ -190,20 +171,11 @@
     async def async_get_pages(self,
         *,
         session: 'AsyncEdFiSession',
-<<<<<<< HEAD
-        page_size: int = 100,
-
-        step_change_version: bool = False,
-        change_version_step_size: int = 50000,
-        reverse_paging: bool = True,
-        **kwargs
-=======
 
         page_size: int = 100,
         step_change_version: bool = False,
         change_version_step_size: int = 50000,
         reverse_paging: bool = True
->>>>>>> 0a2d9ba0
     ) -> AsyncGenerator[List[dict], None]:
         """
         This method completes a series of asynchronous GET requests, paginating params as necessary based on endpoint.
@@ -218,12 +190,7 @@
         """
         async def verbose_get_page(param: 'EdFiParams'):
             self.client.verbose_log(f"[Async Paged Get {self.type}] Parameters: {param}")
-<<<<<<< HEAD
-
-            res = await session.get_response(self.url, params=param, **kwargs)
-=======
             res = await session.get_response(self.url, params=param)
->>>>>>> 0a2d9ba0
             return await res.json()
 
         self.client.verbose_log(f"[Async Paged Get {self.type}] Endpoint  : {self.url}")
@@ -252,25 +219,11 @@
 
         *,
         session: 'AsyncEdFiSession',
-<<<<<<< HEAD
-        page_size: int = 100,
-
-        step_change_version: bool = False,
-        change_version_step_size: int = 50000,
-        reverse_paging: bool = True,
-
-        # Async connect() arguments (passed to run_async_session decorator)
-        pool_size: int = 8,
-        retry_on_failure: bool = False,
-        max_retries: int = 5,
-        max_wait: int = 500,
-=======
 
         page_size: int = 100,
         step_change_version: bool = False,
         change_version_step_size: int = 50000,
         reverse_paging: bool = True,
->>>>>>> 0a2d9ba0
         **kwargs
     ) -> str:
         """
@@ -283,10 +236,6 @@
         :param step_change_version:
         :param change_version_step_size:
         :param reverse_paging:
-        :param pool_size:
-        :param retry_on_failure:
-        :param max_retries:
-        :param max_wait:
         :return:
         """
         async def write_async_page(page: Awaitable[List[dict]], fp: 'aiofiles.threadpool'):
@@ -297,12 +246,7 @@
         paged_results = self.async_get_pages(
             session=session,
             page_size=page_size, reverse_paging=reverse_paging,
-<<<<<<< HEAD
-            step_change_version=step_change_version, change_version_step_size=change_version_step_size,
-            **kwargs
-=======
             step_change_version=step_change_version, change_version_step_size=change_version_step_size
->>>>>>> 0a2d9ba0
         )
 
         async with aiofiles.open(path, 'wb') as fp:
