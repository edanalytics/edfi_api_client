import functools
import logging
import time
import os
import hashlib

import requests
from requests import HTTPError
from requests.auth import HTTPBasicAuth
from requests.exceptions import RequestsWarning

import portalocker

from edfi_api_client import util
from edfi_api_client.token_cache import PortalockerTokenCache, LockfileTokenCache, TokenCacheError

from typing import Callable, Optional, Set, Union
from typing import TYPE_CHECKING
if TYPE_CHECKING:
    from edfi_api_client.edfi_params import EdFiParams


class EdFiSession:
    """

    """
    retry_status_codes: Set[int] = {401, 429, 500, 501, 503, 504}

    def __init__(self,
        oauth_url: str,
        client_key: Optional[str],
        client_secret: Optional[str],
        use_token_cache: bool = False,
        token_cache_lock_type: str = 'python_lockfile',
        **kwargs
    ):
        self.oauth_url: str = oauth_url
        self.client_key: Optional[str] = client_key
        self.client_secret: Optional[str] = client_secret

        # Session attributes refresh on EdFiSession.connect().
        self.session: requests.Session = None
        self.verify_ssl: bool = None
        self.retry_on_failure: bool = None
        self.max_retries: int = None
        self.max_wait: int = None
        self.use_snapshot: bool = False

        # Authentication attributes refresh on EdFiSession.connect().
        self.authenticated_at: int = None
        self.refresh_at: int = None
        self.auth_headers: dict = {}
        self._access_token: str = None  # Lazy property defined in authenticate()

        # Set token persistence variables
        self.use_token_cache: bool = use_token_cache
        self.token_cache_lock_type: str = token_cache_lock_type
        if self.use_token_cache:
            # unique cache backing for each base url / client key combination
            instance_client_id = hashlib.md5(self.oauth_url.encode('utf-8'))
            instance_client_id.update(self.client_key.encode('utf-8'))

            match self.token_cache_lock_type:
                case 'portalocker':
                    self.token_cache = PortalockerTokenCache(
                        token_id=instance_client_id.hexdigest(),
                        token_cache_directory='~/.edfi-tokens'
                    )
                case 'python_lockfile':
                    self.token_cache = LockfileTokenCache(
                        token_id=instance_client_id.hexdigest(),
                        token_cache_directory='~/.edfi-tokens'
                    )
                case _:
                    raise('Not a valid lock type')

            self.last_token_sync_time: int = 0


    def __bool__(self) -> bool:
        return bool(self.session)

    def __enter__(self):
        return self

    def __exit__(self):
        self.session.close()
        self.session = None  # Force session to reset between context loops.

    def connect(self, *,
        retry_on_failure: bool = False,
        max_retries: int = 5,
        max_wait: int = 1200,
        use_snapshot: bool = False,
        verify_ssl: bool = True,
        **kwargs
    ) -> requests.Session:
        """
        Create a session with authorization headers.

        :return:
        """
        # Overwrite session attributes.
        self.retry_on_failure = retry_on_failure
        self.max_retries = max_retries
        self.max_wait = max_wait
        self.use_snapshot = use_snapshot
        self.verify_ssl = verify_ssl

        self.session = requests.Session()
        self.session.verify = self.verify_ssl  # Only synchronous session uses `verify` attribute.

        # Update time attributes and auth headers with latest authentication information.
        self.authenticate()
        
        return self


    ### Methods to assist in authentication and retries.
    def authenticate(self) -> dict:
        """
        Note: This function is identical in both synchronous and asynchronous sessions.
        """
        # Ensure the connection has been established before trying to refresh.
        if not (self.client_key and self.client_secret):
            raise requests.exceptions.ConnectionError(
                "An established connection to the ODS is required! Provide the client_key and client_secret in EdFiClient arguments."
            )
        
        # It no manual connection was made (note: async may require a different approach)
        if not self.session:
            self.connect()
            return self.auth_headers

        # Only re-authenticate when necessary.
        if self.authenticated_at:
            if self.refresh_at < int(time.time()):
                logging.info("Session authentication is expired. Attempting reconnection...")
            else:
                return self.auth_headers

        # last_token_sync_time stored as instance variable, not in payload
        if self.use_token_cache:
            auth_payload = self._load_or_update_token_from_cache()
        else:
            auth_payload = self._make_auth_request()

        # Track when connection was established and when to refresh the access token.
        self.refresh_at = int(self.authenticated_at + auth_payload.get('expires_in', 0) - 120)
        if self.refresh_at < time.time():
            # picked up an already expired token; re-auth
            return self.authenticate()

        self.access_token = auth_payload.get('access_token')
        logging.info(f'Using token starting with {self.access_token[:5]}')

        self.auth_headers.update({
            'Authorization': f"Bearer {self.access_token}",
        })
        return self.auth_headers

    def _load_or_update_token_from_cache(self, force_refresh=False, max_retries=3):
        # check to see if cache was updated more recently
        if self.token_cache.exists() and self.token_cache.get_last_modified() > self.last_token_sync_time and not force_refresh:
            try:
                with self.token_cache.get_read_lock():
                    self.last_token_sync_time = time.time()
                    auth_payload = self.token_cache.load()
                    self.authenticated_at = self.token_cache.get_last_modified()
            except TokenCacheError: 
                # dirty read; cache miss; lock failure
                auth_payload = None
            if not auth_payload:
                return self._load_or_update_token_from_cache(force_refresh=True)
        else:
            logging.info('Token cache miss; attempting to get write lock')

            with self.token_cache.get_write_lock():
                auth_payload = None

                if self.token_cache.get_last_modified() > self.last_token_sync_time:
                    try:
                        # even if force_refresh is set?
                        self.last_token_sync_time = time.time()
                        auth_payload = self.token_cache.load()
                        self.authenticated_at = self.token_cache.get_last_modified()
                    except TokenCacheError:
                        auth_payload = None

                if not auth_payload:
                    auth_payload = self._make_auth_request()
                    self.token_cache.update(auth_payload)

        return auth_payload

    def _make_auth_request(self):
        # Apply snapshot header if specified.
        self.auth_headers.update({'Use-Snapshot': str(self.use_snapshot)})

        # Complete authentication.
        auth_response = requests.post(
            self.oauth_url,
            auth=HTTPBasicAuth(self.client_key, self.client_secret),
            data={'grant_type': 'client_credentials'},
            verify=self.verify_ssl
        )
        auth_response.raise_for_status()

        auth_payload = auth_response.json()
<<<<<<< HEAD
        self.authenticated_at = time.time()

        return auth_payload
=======
        self.authenticated_at = int(time.time())
        self.refresh_at = int(self.authenticated_at + auth_payload.get('expires_in') - 120)
        self._access_token = auth_payload.get('access_token')

        self.auth_headers.update({
            'Authorization': f"Bearer {self._access_token}",
        })
        return self.auth_headers
    
    @property
    def access_token(self) -> str:
        """
        Define lazy property if undefined.
        This case should only arise when calling EdFiClient.get_token_info() without making another request first.
        """
        if not self._access_token:
            self.authenticate()
        return self._access_token
    
>>>>>>> 8bfeffca

    ### REST Methods 
    def _with_exponential_backoff(func: Callable):
        """
        Decorator to apply exponential backoff during failed requests.
        TODO: Is this logic and status codes consistent across request types?
        :return:
        """
        @functools.wraps(func)
        def wrapped(self,
            *args,
            retry_on_failure: bool = False,
            max_retries: Optional[int] = None,
            max_wait: Optional[int] = None,
            **kwargs
        ):
            """
            Retry kwargs can be passed during Session connect or on-the-fly during requests.
            """
            if not (retry_on_failure or self.retry_on_failure):
                response = func(self, *args, **kwargs)
                self._custom_raise_for_status(response)
                return response

            # Attempt the GET until success or `max_retries` reached.
            max_retries = max_retries or self.max_retries
            max_wait = max_wait or self.max_wait

            response = None  # Save the response between retries to raise after all retries.
            for n_tries in range(max_retries):

                try:
                    response = func(self, *args, **kwargs)
                    self._custom_raise_for_status(response, retry_on_failure=True)
                    return response

                except RequestsWarning as retry_warning:
                    # If an API call fails, it may be due to rate-limiting.
                    sleep_secs = min((2 ** n_tries) * 2, max_wait)
                    logging.warning(f"{retry_warning} Sleeping for {sleep_secs} seconds before retry number {n_tries + 1}...")
                    self.safe_sleep(sleep_secs)

            # This block is reached only if max_retries has been reached.
            else:
                message = "API retry failed: max retries exceeded for URL."
                raise HTTPError(message, response=response)

        return wrapped

    def safe_sleep(self, secs: int):
        """ Sync and async methods require different approaches to sleeping. """
        time.sleep(secs)


    @_with_exponential_backoff
    def get_response(self, url: str, params: Optional['EdFiParams'] = None, **kwargs) -> requests.Response:
        """
        Complete a GET request against an endpoint URL.

        :param url:
        :param params:
        :return:
        """
        self.authenticate()  # Always try to re-authenticate

        return self.session.get(url, headers=self.auth_headers, params=params)

    @_with_exponential_backoff
    def post_response(self, url: str, data: Union[str, dict], remove_snapshot_header: bool = False, **kwargs) -> requests.Response:
        """
        Complete a POST request against an endpoint URL.
        Note: Responses are returned regardless of status.

        The record is scrubbed of any IDs that would cause posts to resource endpoints to fail.
        Note that these IDs are never present in posts used for authentication or the token info endpoint.

        :param url:
        :param data:
        :return:
        """
        self.authenticate()  # Always try to re-authenticate

        post_headers = {
            "accept": "application/json",
            "Content-Type": "application/json",
            **self.auth_headers
        }

        # Snapshot headers cannot be included in token_info endpoint requests.
        if 'Use-Snapshot' in post_headers and remove_snapshot_header:
            del post_headers['Use-Snapshot']

        data = util.clean_post_row(data)
        return self.session.post(url, headers=post_headers, data=data, **kwargs)

    @_with_exponential_backoff
    def delete_response(self, url: str, id: int, **kwargs) -> requests.Response:
        """
        Complete a DELETE request against an endpoint URL.
        Note: Responses are returned regardless of status.

        :param url:
        :param id:
        :param kwargs:
        :return:
        """
        self.authenticate()  # Always try to re-authenticate

        delete_url = util.url_join(url, id)
        return self.session.delete(delete_url, headers=self.auth_headers, **kwargs)

    @_with_exponential_backoff
    def put_response(self, url: str, id: int, data: Union[str, dict], **kwargs) -> requests.Response:
        """
        Complete a PUT request against an endpoint URL
        Note: Responses are returned regardless of status.
        :param url:
        :param id:
        :param data:
        """
        self.authenticate()  # Always try to re-authenticate

        put_url = util.url_join(url, id)
        return self.session.put(put_url, headers=self.auth_headers, json=data, verify=self.verify_ssl, **kwargs)


    ### Error response methods
    def _custom_raise_for_status(self, response, *, retry_on_failure: bool = False):
        """
        Custom HTTP exception logic and logging.
        The built-in Response.raise_for_status() fails too broadly, even in cases where a connection-reset is enough.

        :param response:
        :return:
        """
        error_messages = {
            400: "400: Bad request. Check your params. Is 'limit' set too high?",
            401: "401: Unauthenticated for URL. The connection may need to be reset.",
            403: "403: Resource not authorized.",
            404: "404: Resource not found.",
            429: "429: Too many requests. The ODS is overwhelmed.",
            500: "500: Internal server error.",
            504: "504: Gateway time-out for URL. The connection may need to be reset.",
        }

        if 400 <= response.status_code < 600:
            message = error_messages.get(response.status_code, response.reason)  # Default to built-in response message

            if retry_on_failure and response.status_code in self.retry_status_codes:
                raise RequestsWarning(message)  # Exponential backoff expects a RequestsWarning
            else:
                raise HTTPError(message, response=response)<|MERGE_RESOLUTION|>--- conflicted
+++ resolved
@@ -147,15 +147,15 @@
 
         # Track when connection was established and when to refresh the access token.
         self.refresh_at = int(self.authenticated_at + auth_payload.get('expires_in', 0) - 120)
-        if self.refresh_at < time.time():
+        if self.refresh_at < int(time.time()):
             # picked up an already expired token; re-auth
             return self.authenticate()
 
-        self.access_token = auth_payload.get('access_token')
-        logging.info(f'Using token starting with {self.access_token[:5]}')
+        self._access_token = auth_payload.get('access_token')
+        logging.info(f'Using token starting with {self._access_token[:5]}')
 
         self.auth_headers.update({
-            'Authorization': f"Bearer {self.access_token}",
+            'Authorization': f"Bearer {self._access_token}",
         })
         return self.auth_headers
 
@@ -177,6 +177,7 @@
 
             with self.token_cache.get_write_lock():
                 auth_payload = None
+                # if the cache was updated since we last checked, try to get the payload from it
 
                 if self.token_cache.get_last_modified() > self.last_token_sync_time:
                     try:
@@ -193,7 +194,11 @@
 
         return auth_payload
 
-    def _make_auth_request(self):
+    def _make_auth_request(self) -> dict:
+        """
+        Makes auth request, updates authenticated_at, and returns payload
+        """
+
         # Apply snapshot header if specified.
         self.auth_headers.update({'Use-Snapshot': str(self.use_snapshot)})
 
@@ -207,19 +212,9 @@
         auth_response.raise_for_status()
 
         auth_payload = auth_response.json()
-<<<<<<< HEAD
-        self.authenticated_at = time.time()
+        self.authenticated_at = int(time.time())
 
         return auth_payload
-=======
-        self.authenticated_at = int(time.time())
-        self.refresh_at = int(self.authenticated_at + auth_payload.get('expires_in') - 120)
-        self._access_token = auth_payload.get('access_token')
-
-        self.auth_headers.update({
-            'Authorization': f"Bearer {self._access_token}",
-        })
-        return self.auth_headers
     
     @property
     def access_token(self) -> str:
@@ -231,8 +226,6 @@
             self.authenticate()
         return self._access_token
     
->>>>>>> 8bfeffca
-
     ### REST Methods 
     def _with_exponential_backoff(func: Callable):
         """
