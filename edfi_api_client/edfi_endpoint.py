import requests
import time

from functools import wraps
from requests.exceptions import HTTPError, RequestsWarning
from typing import Callable, Iterator, List, Optional

from edfi_api_client.edfi_params import EdFiParams
from edfi_api_client import util

from typing import TYPE_CHECKING
if TYPE_CHECKING:
    from edfi_api_client.edfi_client import EdFiClient

import logging
logging.basicConfig(
    level="INFO",
    format='[%(asctime)s] %(levelname)-8s: %(message)s',
    datefmt='%Y-%m-%d %H:%M:%S',
)

class EdFiEndpoint:
    """
    This is an abstract class for interacting with Ed-Fi resources and descriptors.
    Composites override EdFiEndpoint with custom composite-logic.
    """
    type: str = None
    swagger_type: str = None

    def __init__(self,
         client: 'EdFiClient',
         name: str,

         *,
         namespace: str = 'ed-fi',
         get_deletes: bool = False,

         params: Optional[dict] = None,
         **kwargs
    ):
        self.client: 'EdFiClient' = client

        # Name and namespace can be passed manually
        if isinstance(name, str):
            self.name: str = util.snake_to_camel(name)
            self.namespace: str = namespace

        # Or as a `(namespace, name)` tuple as output from Swagger
        else:
            try:
                self.namespace, self.name = name
            except ValueError:
                logging.error(
                    "Arguments `name` and `namespace` must be passed explicitly, or as a `(namespace, name)` tuple."
                )

        # Build URL and dynamic params object
        self.get_deletes: bool = get_deletes
        self.url = self._build_endpoint_url()
        self.params = EdFiParams(params, **kwargs)

        # Swagger attributes are loaded lazily
        self.swagger = self.client.swaggers.get(self.swagger_type)

    def __repr__(self):
        """
        Endpoint (Deletes) (with {N} parameters) [{namespace}/{name}]
        """
        deletes_string = " Deletes" if self.get_deletes else ""
        params_string = f" with {len(self.params.keys())} parameters" if self.params else ""
        full_name = f"{util.snake_to_camel(self.namespace)}/{util.snake_to_camel(self.name)}"

        return f"<{self.type}{deletes_string}{params_string} [{full_name}]>"

    def ping(self) -> requests.Response:
        """
        This method pings the endpoint and verifies it is accessible.

        :return:
        """
        params = self.params.copy()
        params['limit'] = 1

        res = self._get_response(self.url, params=params)

        # To ping a composite, a limit of at least one is required.
        # We do not want to surface student-level data during ODS-checks.
        if res.ok:
            res._content = b'{"message": "Ping was successful! ODS data has been intentionally scrubbed from this response."}'

        return res

    def get(self, limit: Optional[int] = None) -> List[dict]:
        """
        This method returns the rows from a single GET request using the exact params passed by the user.

        :return:
        """
        self.client.verbose_log(f"[Get {self.type}] Endpoint  : {self.url}")
        self.client.verbose_log(f"[Get {self.type}] Parameters: {self.params}")

        params = self.params.copy()

        if limit is not None:
            params['limit'] = limit

        return self._get_response(self.url, params=params).json()

    def get_rows(self,
        *,
        page_size: int = 100,

        retry_on_failure: bool = False,
        max_retries: int = 5,
        max_wait: int = 500,

        step_change_version: bool = False,
        change_version_step_size: int = 50000,
        reverse_paging: bool = True
    ) -> Iterator[dict]:
        """
        This method returns all rows from an endpoint, applying pagination logic as necessary.
        Rows are returned as a generator.

        :param page_size:
        :param retry_on_failure:
        :param max_retries:
        :param max_wait:
        :param step_change_version:
        :param change_version_step_size:
        :param reverse_paging:
        :return:
        """
        paged_result_iter = self.get_pages(
            page_size=page_size,
            retry_on_failure=retry_on_failure, max_retries=max_retries, max_wait=max_wait,
            step_change_version=step_change_version, change_version_step_size=change_version_step_size, reverse_paging=reverse_paging
        )

        for paged_result in paged_result_iter:
            yield from paged_result

    def get_pages(self,
        *,
        page_size: int = 100,

        retry_on_failure: bool = False,
        max_retries: int = 5,
        max_wait: int = 500,

        step_change_version: bool = False,
        change_version_step_size: int = 50000,
        reverse_paging: bool = True,
    ) -> Iterator[List[dict]]:
        """
        This method completes a series of GET requests, paginating params as necessary based on endpoint.
        Rows are returned as a generator.

        :param page_size:
        :param retry_on_failure:
        :param max_retries:
        :param max_wait:
        :param step_change_version:
        :param change_version_step_size:
        :param reverse_paging:
        :return:
        """
        self.client.verbose_log(f"[Paged Get {self.type}] Endpoint  : {self.url}")

        # Build a list of pagination params to iterate during ingestion.
        if step_change_version:
            self.client.verbose_log(
                f"[Paged Get {self.type}] Pagination Method: Change Version Stepping{' with Reverse-Offset Pagination' if reverse_paging else ''}"
            )
<<<<<<< HEAD
=======
            paged_params.init_page_by_change_version_step(change_version_step_size)
            total_count = self._get_total_count(self.url, paged_params)
            paged_params.init_reverse_page_by_offset(total_count, page_size)
>>>>>>> b94229b5

            paged_params_list = []

            for cv_window_params in self.params.build_change_version_window_params(change_version_step_size):
                total_count = self._get_total_count(cv_window_params)
                cv_offset_params_list = cv_window_params.build_offset_window_params(page_size, total_count=total_count)

                if reverse_paging:
                    cv_offset_params_list = list(cv_offset_params_list)[::-1]

                paged_params_list.extend(cv_offset_params_list)

        else:
            self.client.verbose_log(
                f"[Paged Get {self.type}] Pagination Method: Offset Pagination"
            )

            total_count = self._get_total_count(self.params)
            paged_params_list = self.params.build_offset_window_params(page_size, total_count=total_count)

        # Begin pagination-loop
        for paged_params in paged_params_list:

            ### GET from the API and yield the resulting JSON payload
            self.client.verbose_log(f"[Paged Get {self.type}] Parameters: {paged_params}")

            if retry_on_failure:
                res = self._get_response_with_exponential_backoff(
                    self.url, params=paged_params,
                    max_retries=max_retries, max_wait=max_wait
                )
            else:
                res = self._get_response(self.url, params=paged_params)

            self.client.verbose_log(f"[Paged Get {self.type}] Retrieved {len(res.json())} rows.")
            yield res.json()

<<<<<<< HEAD
=======
            ### Paginate, depending on the method specified in arguments
            # Reverse offset pagination is only applicable during change-version stepping.
            if step_change_version and reverse_paging:
                self.client.verbose_log(f"[Paged Get {self.type}] @ Reverse-paginating offset...")
                try:
                    paged_params.reverse_page_by_offset()
                except StopIteration:
                    self.client.verbose_log(
                        f"[Paged Get {self.type}] @ Reverse-paginated into negatives. Stepping change version..."
                    )
                    try:
                        paged_params.page_by_change_version_step()  # This raises a StopIteration if max change version is exceeded.
                        total_count = self._get_total_count(self.url, paged_params)
                        paged_params.init_reverse_page_by_offset(total_count, page_size)
                    except StopIteration:
                        self.client.verbose_log(
                            f"[Paged Get {self.type}] @ Change version exceeded max. Ending pagination."
                        )
                        break
            else:
                # If no rows are returned, end pagination.
                if len(res.json()) == 0:

                    if step_change_version:
                        try:
                            self.client.verbose_log(f"[Paged Get {self.type}] @ Stepping change version...")
                            paged_params.page_by_change_version_step()  # This raises a StopIteration if max change version is exceeded.
                        except StopIteration:
                            self.client.verbose_log(
                                f"[Paged Get {self.type}] @ Change version exceeded max. Ending pagination.")
                            break
                    else:
                        self.client.verbose_log(f"[Paged Get {self.type}] @ Retrieved zero rows. Ending pagination.")
                        break

                # Otherwise, paginate offset.
                else:
                    self.client.verbose_log(f"@ Paginating offset...")
                    paged_params.page_by_offset()

>>>>>>> b94229b5
    def total_count(self):
        """
        Ed-Fi 3 resources/descriptors can be fed an optional 'totalCount' parameter in GETs.
        This returns a 'Total-Count' in the response headers that gives the total number of rows for that resource with the specified params.
        Non-pagination params (i.e., offset and limit) have no impact on the returned total.

        :return:
        """
<<<<<<< HEAD
        return self._get_total_count(self.params)

    def _get_total_count(self, params: EdFiParams):
        """
        `total_count()` is accessible by the user and during pagination.
        This internal helper method prevents code needing to be defined twice.

        :param params:
        :return:
        """
        _params = params.copy()
        _params['totalCount'] = True
        _params['limit'] = 0

        res = self._get_response(self.url, params=_params)
        return int(res.headers.get('Total-Count'))
=======
        return self._get_total_count(self.url, self.params)
>>>>>>> b94229b5


    ### Swagger-adjacent properties and helper methods
    @property
    def description(self) -> str:
        if self.swagger is None:
            self.swagger = self.client.get_swagger(self.swagger_type)
        return self.swagger.descriptions.get(self.name)

    @property
    def has_deletes(self) -> bool:
        if self.swagger is None:
            self.swagger = self.client.get_swagger(self.swagger_type)
        return (self.namespace, self.name) in self.swagger.deletes


    ### Internal helpers, GET response methods, and error-handling
    def _build_endpoint_url(self) -> str:
        """
        Build the name/descriptor URL to GET from the API.

        :return:
        """
        # Deletes are an optional path addition.
        deletes = 'deletes' if self.get_deletes else None

        return util.url_join(
            self.client.base_url,
            self.client.version_url_string,
            self.client.instance_locator,
            self.namespace, self.name, deletes
        )

    def reconnect_if_expired(func: Callable) -> Callable:
        """
        This decorator resets the connection with the API if expired.

        :param func:
        :return:
        """
        @wraps(func)
        def wrapped(self, *args, **kwargs):
            # Refresh token if refresh_time has passed
            if self.client.session.refresh_time < int(time.time()):
                self.client.verbose_log("Session authentication is expired. Attempting reconnection...")
                self.client.connect()

            return func(self, *args, **kwargs)
        return wrapped

    @reconnect_if_expired
    def _get_total_count(self, url: str, params: EdFiParams):
        """
        `total_count()` is accessible by the user and during reverse offset-pagination.
        This internal helper method prevents code needing to be defined twice.

        :param url:
        :param params:
        :return:
        """
        _params = params.copy()
        _params['totalCount'] = True
        _params['limit'] = 0

        res = self._get_response(url, params=_params)
        return int(res.headers.get('Total-Count'))

    @reconnect_if_expired
    def _get_response(self,
        url: str,
        params: Optional[EdFiParams] = None
    ) -> requests.Response:
        """
        Complete a GET request against an endpoint URL.

        :param url:
        :param params:
        :return:
        """
        response = self.client.session.get(url, params=params)
        self.custom_raise_for_status(response)
        return response


    @reconnect_if_expired
    def _get_response_with_exponential_backoff(self,
        url: str,
        params: Optional[EdFiParams] = None,

        *,
        max_retries: int = 5,
        max_wait: int = 600,
    ) -> requests.Response:
        """
        Complete a GET request against an endpoint URL.
        In the case of failure, retry with exponential backoff until max_retries or max_wait has been exceeded.

        :param url:
        :param params:
        :param max_retries:
        :param max_wait:
        :return:
        """
        # Attempt the GET until success or `max_retries` reached.
        for n_tries in range(max_retries):

            try:
                return self._get_response(url, params=params)

            except RequestsWarning:
                # If an API call fails, it may be due to rate-limiting.
                # Use exponential backoff to wait, then refresh and try again.
                time.sleep(
                    min((2 ** n_tries) * 2, max_wait)
                )
                logging.warning(f"Retry number: {n_tries}")

        # This block is reached only if max_retries has been reached.
        else:
            self.client.verbose_log(message=(
                f"[Get with Retry Failed] Endpoint  : {url}\n"
                f"[Get with Retry Failed] Parameters: {params}"
            ), verbose=True)

            raise RuntimeError(
                "API GET failed: max retries exceeded for URL."
            )

    @staticmethod
    def custom_raise_for_status(response):
        """
        Custom HTTP exception logic and logging.
        The built-in Response.raise_for_status() fails too broadly, even in cases where a connection-reset is enough.

        :param response:
        :return:
        """
        if 400 <= response.status_code < 600:
            logging.warning(
                f"API Error: {response.status_code} {response.reason}"
            )
            if response.status_code == 400:
                raise HTTPError(
                    "400: Bad request. Check your params. Is 'limit' set too high?"
                )
            elif response.status_code == 401:
                raise RequestsWarning(
                    "401: Unauthenticated for URL. The connection may need to be reset."
                )
            elif response.status_code == 403:
                # Only raise an HTTPError where the resource is impossible to access.
                raise HTTPError(
                    "403: Resource not authorized.",
                    response=response
                )
            elif response.status_code == 404:
                # Only raise an HTTPError where the resource is impossible to access.
                raise HTTPError(
                    "404: Resource not found.",
                    response=response
                )
            elif response.status_code == 500:
                raise RequestsWarning(
                    "500: Internal server error."
                )
            elif response.status_code == 504:
                raise RequestsWarning(
                    "504: Gateway time-out for URL. The connection may need to be reset."
                )
            else:
                # Otherwise, use the default error messages defined in Response.
                response.raise_for_status()


class EdFiResource(EdFiEndpoint):
    """
    Ed-Fi Resources are the primary use-case of the API.
    """
    type: str = 'Resource'
    swagger_type: str = 'resources'


class EdFiDescriptor(EdFiEndpoint):
    """
    Ed-Fi Descriptors are used identically to Resources, but they are listed in a separate Swagger.
    """
    type: str = 'Descriptor'
    swagger_type: str = 'descriptors'


class EdFiComposite(EdFiEndpoint):
    """

    """
    type: str = 'Composite'
    swagger_type: str = 'composites'

    def __init__(self,
        client: 'EdFiClient',
        name: str,

        *,
        namespace: str = 'ed-fi',
        composite: str = 'enrollment',
        filter_type: Optional[str] = None,
        filter_id: Optional[str] = None,

        params: Optional[dict] = None,
        **kwargs
    ):
        # Assign composite-specific arguments that are used in `self._build_endpoint_url()`.
        self.composite: str = composite
        self.filter_type: Optional[str] = filter_type
        self.filter_id: Optional[str] = filter_id

        super().__init__(client=client, name=name, namespace=namespace, params=params)

    def __repr__(self):
        """
        Enrollment Composite                     [{namespace}/{name}]
                             with {N} parameters                      (filtered on {filter_type})
        """
        composite = self.composite.title()
        params_string = f" with {len(self.params.keys())} parameters" if self.params else ""
        full_name = f"{util.snake_to_camel(self.namespace)}/{util.snake_to_camel(self.name)}"
        filter_string = f" (filtered on {self.filter_type})" if self.filter_type else ""

        return f"<{composite} Composite{params_string} [{full_name}]{filter_string}>"

    def total_count(self):
        """
        Ed-Fi 3 resources/descriptors can be fed an optional 'totalCount' parameter in GETs.
        This returns a 'Total-Count' in the response headers that gives the total number of rows for that resource with the specified params.
        Non-pagination params (i.e., offset and limit) have no impact on the returned total.

        :return:
        """
        raise NotImplementedError(
            "Total counts have not yet been implemented in Ed-Fi composites!"
        )

    def get_pages(self,
        *,
        page_size: int = 100,

        retry_on_failure: bool = False,
        max_retries: int = 5,
        max_wait: int = 500,

        **kwargs
    ) -> Iterator[List[dict]]:
        """
        This method completes a series of GET requests, paginating params as necessary based on endpoint.
        Rows are returned as a generator.

        :param page_size:
        :param retry_on_failure:
        :param max_retries:
        :param max_wait:
        :return:
        """
        if 'step_change_version' in kwargs or 'change_version_step_size' in kwargs or 'reverse_paging' in kwargs:
            raise KeyError(
                "Change versions are not implemented in composites!\n"
                "Remove `step_change_version`, `change_version_step_size`, and/or `reverse_paging` from arguments."
            )

        self.client.verbose_log(f"[Paged Get {self.type}] Endpoint  : {self.url}")
        self.client.verbose_log(f"[Paged Get {self.type}] Pagination Method: Offset Pagination")

        # Reset pagination parameters
        paged_params = self.params.copy()
        paged_params['limit'] = page_size
        paged_params['offset'] = 0

        # Begin pagination-loop
        while True:

            ### GET from the API and yield the resulting JSON payload
            self.client.verbose_log(f"[Paged Get {self.type}] Parameters: {paged_params}")

            if retry_on_failure:
                res = self._get_response_with_exponential_backoff(
                    self.url, params=paged_params,
                    max_retries=max_retries, max_wait=max_wait
                )
            else:
                res = self._get_response(self.url, params=paged_params)

            # If rows have been returned, there may be more to ingest.
            if res.json():
                self.client.verbose_log(f"[Paged Get {self.type}] Retrieved {len(res.json())} rows.")
                yield res.json()

                self.client.verbose_log(f"@ Paginating offset...")
                paged_params['offset'] += page_size

            # If no rows are returned, end pagination.
            else:
                self.client.verbose_log(f"[Paged Get {self.type}] @ Retrieved zero rows. Ending pagination.")
                break


    def _build_endpoint_url(self) -> str:
        """
        Build the composite URL to GET from the API.

        :return:
        """
        # If a filter is applied, the URL changes to match the filter type.
        if self.filter_type is None and self.filter_id is None:
            return util.url_join(
                self.client.base_url, 'composites/v1',
                self.client.instance_locator,
                self.namespace, self.composite, self.name.title()
            )

        elif self.filter_type is not None and self.filter_id is not None:
            return util.url_join(
                self.client.base_url, 'composites/v1',
                self.client.instance_locator,
                self.namespace, self.composite,
                self.filter_type, self.filter_id, self.name
            )

        else:
            raise ValueError(
                "`filter_type` and `filter_id` must both be specified if a filter is being applied!"
            )<|MERGE_RESOLUTION|>--- conflicted
+++ resolved
@@ -1,3 +1,4 @@
+import logging
 import requests
 import time
 
@@ -12,12 +13,6 @@
 if TYPE_CHECKING:
     from edfi_api_client.edfi_client import EdFiClient
 
-import logging
-logging.basicConfig(
-    level="INFO",
-    format='[%(asctime)s] %(levelname)-8s: %(message)s',
-    datefmt='%Y-%m-%d %H:%M:%S',
-)
 
 class EdFiEndpoint:
     """
@@ -172,12 +167,6 @@
             self.client.verbose_log(
                 f"[Paged Get {self.type}] Pagination Method: Change Version Stepping{' with Reverse-Offset Pagination' if reverse_paging else ''}"
             )
-<<<<<<< HEAD
-=======
-            paged_params.init_page_by_change_version_step(change_version_step_size)
-            total_count = self._get_total_count(self.url, paged_params)
-            paged_params.init_reverse_page_by_offset(total_count, page_size)
->>>>>>> b94229b5
 
             paged_params_list = []
 
@@ -215,49 +204,6 @@
             self.client.verbose_log(f"[Paged Get {self.type}] Retrieved {len(res.json())} rows.")
             yield res.json()
 
-<<<<<<< HEAD
-=======
-            ### Paginate, depending on the method specified in arguments
-            # Reverse offset pagination is only applicable during change-version stepping.
-            if step_change_version and reverse_paging:
-                self.client.verbose_log(f"[Paged Get {self.type}] @ Reverse-paginating offset...")
-                try:
-                    paged_params.reverse_page_by_offset()
-                except StopIteration:
-                    self.client.verbose_log(
-                        f"[Paged Get {self.type}] @ Reverse-paginated into negatives. Stepping change version..."
-                    )
-                    try:
-                        paged_params.page_by_change_version_step()  # This raises a StopIteration if max change version is exceeded.
-                        total_count = self._get_total_count(self.url, paged_params)
-                        paged_params.init_reverse_page_by_offset(total_count, page_size)
-                    except StopIteration:
-                        self.client.verbose_log(
-                            f"[Paged Get {self.type}] @ Change version exceeded max. Ending pagination."
-                        )
-                        break
-            else:
-                # If no rows are returned, end pagination.
-                if len(res.json()) == 0:
-
-                    if step_change_version:
-                        try:
-                            self.client.verbose_log(f"[Paged Get {self.type}] @ Stepping change version...")
-                            paged_params.page_by_change_version_step()  # This raises a StopIteration if max change version is exceeded.
-                        except StopIteration:
-                            self.client.verbose_log(
-                                f"[Paged Get {self.type}] @ Change version exceeded max. Ending pagination.")
-                            break
-                    else:
-                        self.client.verbose_log(f"[Paged Get {self.type}] @ Retrieved zero rows. Ending pagination.")
-                        break
-
-                # Otherwise, paginate offset.
-                else:
-                    self.client.verbose_log(f"@ Paginating offset...")
-                    paged_params.page_by_offset()
-
->>>>>>> b94229b5
     def total_count(self):
         """
         Ed-Fi 3 resources/descriptors can be fed an optional 'totalCount' parameter in GETs.
@@ -266,26 +212,7 @@
 
         :return:
         """
-<<<<<<< HEAD
         return self._get_total_count(self.params)
-
-    def _get_total_count(self, params: EdFiParams):
-        """
-        `total_count()` is accessible by the user and during pagination.
-        This internal helper method prevents code needing to be defined twice.
-
-        :param params:
-        :return:
-        """
-        _params = params.copy()
-        _params['totalCount'] = True
-        _params['limit'] = 0
-
-        res = self._get_response(self.url, params=_params)
-        return int(res.headers.get('Total-Count'))
-=======
-        return self._get_total_count(self.url, self.params)
->>>>>>> b94229b5
 
 
     ### Swagger-adjacent properties and helper methods
