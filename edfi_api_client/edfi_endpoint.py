--- conflicted
+++ resolved
@@ -180,49 +180,6 @@
             self.client.verbose_log(f"[Paged Get {self.type}] Retrieved {len(res.json())} rows.")
             yield res.json()
 
-<<<<<<< HEAD
-    def total_count(self):
-=======
-            ### Paginate, depending on the method specified in arguments
-            # Reverse offset pagination is only applicable during change-version stepping.
-            if step_change_version and reverse_paging:
-                self.client.verbose_log(f"[Paged Get {self.type}] @ Reverse-paginating offset...")
-                try:
-                    paged_params.reverse_page_by_offset()
-                except StopIteration:
-                    self.client.verbose_log(
-                        f"[Paged Get {self.type}] @ Reverse-paginated into negatives. Stepping change version..."
-                    )
-                    try:
-                        paged_params.page_by_change_version_step()  # This raises a StopIteration if max change version is exceeded.
-                        total_count = self._get_total_count(self.url, paged_params)
-                        paged_params.init_reverse_page_by_offset(total_count, page_size)
-                    except StopIteration:
-                        self.client.verbose_log(
-                            f"[Paged Get {self.type}] @ Change version exceeded max. Ending pagination."
-                        )
-                        break
-            else:
-                # If no rows are returned, end pagination.
-                if len(res.json()) == 0:
-
-                    if step_change_version:
-                        try:
-                            self.client.verbose_log(f"[Paged Get {self.type}] @ Stepping change version...")
-                            paged_params.page_by_change_version_step()  # This raises a StopIteration if max change version is exceeded.
-                        except StopIteration:
-                            self.client.verbose_log(
-                                f"[Paged Get {self.type}] @ Change version exceeded max. Ending pagination.")
-                            break
-                    else:
-                        self.client.verbose_log(f"[Paged Get {self.type}] @ Retrieved zero rows. Ending pagination.")
-                        break
-
-                # Otherwise, paginate offset.
-                else:
-                    self.client.verbose_log(f"@ Paginating offset...")
-                    paged_params.page_by_offset()
-
     def get_rows(self,
         *,
         page_size: int = 100,
@@ -235,7 +192,6 @@
         change_version_step_size: int = 50000,
         reverse_paging: bool = True
     ) -> Iterator[dict]:
->>>>>>> 22effb9d
         """
         This method returns all rows from an endpoint, applying pagination logic as necessary.
         Rows are returned as a generator.
