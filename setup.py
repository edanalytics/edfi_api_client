import pathlib
import setuptools

HERE = pathlib.Path(__file__).parent
README = (HERE / "README.md").read_text()

setuptools.setup(
      name='edfi_api_client',
<<<<<<< HEAD
      version='0.2.0',
=======
      version='0.1.3',
>>>>>>> 0022db0c
      description='Ed-Fi API client and tools',
      license_files=['LICENSE'],
      url='https://github.com/edanalytics/edfi_api_client',

      author='Erik Joranlien, Jay Kaiser',
      author_email='ejoranlien@edanalytics.org, jkaiser@edanalytics.org',

      long_description=README,
      long_description_content_type='text/markdown',
      keyword='edfi, ed-fi, api, client, data',

      packages=['edfi_api_client'],
      install_requires=[
          'requests'
      ],
      zip_safe=False,
)<|MERGE_RESOLUTION|>--- conflicted
+++ resolved
@@ -6,11 +6,7 @@
 
 setuptools.setup(
       name='edfi_api_client',
-<<<<<<< HEAD
-      version='0.2.0',
-=======
-      version='0.1.3',
->>>>>>> 0022db0c
+      version='1.0.0',
       description='Ed-Fi API client and tools',
       license_files=['LICENSE'],
       url='https://github.com/edanalytics/edfi_api_client',
